{
    "cachix": {
        "branch": "master",
        "description": "Command line client for Nix binary cache hosting:",
        "homepage": "https://cachix.org",
        "owner": "cachix",
        "repo": "cachix",
        "rev": "5f72a71e0326b9d831c67f166949e0f833321f66",
        "sha256": "06x1vjaylrclwdnq65w96j4zlyz6zr0zxcaqr2yk494jsygb7bc4",
        "type": "tarball",
        "url": "https://github.com/cachix/cachix/archive/5f72a71e0326b9d831c67f166949e0f833321f66.tar.gz",
        "url_template": "https://github.com/<owner>/<repo>/archive/<rev>.tar.gz"
    },
    "cargo-release": {
        "branch": "master",
        "description": "Cargo subcommand \"release\": everything about releasing a rust crate.",
        "homepage": "",
        "owner": "sunng87",
        "repo": "cargo-release",
        "rev": "d23016fa0e39cad77387ca458d830482487a54f3",
        "sha256": "0frbbikls1w6cy8bk1bdkdvwk0zp38jij957iyjb7mppqa5snar7",
        "type": "tarball",
        "url": "https://github.com/sunng87/cargo-release/archive/d23016fa0e39cad77387ca458d830482487a54f3.tar.gz",
        "url_template": "https://github.com/<owner>/<repo>/archive/<rev>.tar.gz"
    },
    "crate2nix": {
        "branch": "master",
        "description": "nix build file generator for rust crates",
        "homepage": "",
        "owner": "kolloch",
        "repo": "crate2nix",
        "rev": "230b34d09ef66445e28615d6c60eeea38f753a62",
        "sha256": "0iflw6zkzqlqcv2b18gfls7yvd0is0v3v7zm5320225chd0bj8dc",
        "type": "tarball",
        "url": "https://github.com/kolloch/crate2nix/archive/230b34d09ef66445e28615d6c60eeea38f753a62.tar.gz",
        "url_template": "https://github.com/<owner>/<repo>/archive/<rev>.tar.gz"
    },
    "nix-test-runner": {
        "branch": "master",
        "description": "Test runner for nix expressions",
        "homepage": "",
        "owner": "stoeffel",
        "repo": "nix-test-runner",
        "rev": "c45d45b11ecef3eb9d834c3b6304c05c49b06ca2",
        "sha256": "12qqmxi4pmyahhk7537nw75fffbw29g2c7l7g0vzhds0bf9758hl",
        "type": "tarball",
        "url": "https://github.com/stoeffel/nix-test-runner/archive/c45d45b11ecef3eb9d834c3b6304c05c49b06ca2.tar.gz",
        "url_template": "https://github.com/<owner>/<repo>/archive/<rev>.tar.gz"
    },
    "nixpkgs": {
        "branch": "nixos-unstable",
        "description": "A read-only mirror of NixOS/nixpkgs tracking the released channels. Send issues and PRs to",
        "homepage": "https://github.com/NixOS/nixpkgs",
        "owner": "NixOS",
        "repo": "nixpkgs",
<<<<<<< HEAD
        "rev": "1a482feca5f9e9b28804774723868d6e70c2140c",
        "sha256": "1f24wxb0l4yc90myrs4qksw3bjyp5y650b3i9cavp5jvlyklkhyz",
        "type": "tarball",
        "url": "https://github.com/NixOS/nixpkgs/archive/1a482feca5f9e9b28804774723868d6e70c2140c.tar.gz",
=======
        "rev": "093268502280540a7f5bf1e2a6330a598ba3b7d0",
        "sha256": "04bb9ng97y9anrc1khd99lsr7pf55x7scij8c5v2dzrikaxshi12",
        "type": "tarball",
        "url": "https://github.com/NixOS/nixpkgs/archive/093268502280540a7f5bf1e2a6330a598ba3b7d0.tar.gz",
>>>>>>> aecf359d
        "url_template": "https://github.com/<owner>/<repo>/archive/<rev>.tar.gz"
    },
    "nixpkgs-mozilla": {
        "branch": "master",
        "description": "mozilla related nixpkgs (extends nixos/nixpkgs repo)",
        "homepage": null,
        "owner": "mozilla",
        "repo": "nixpkgs-mozilla",
        "rev": "80627b282705101e7b38e19ca6e8df105031b072",
        "sha256": "11g9lppm53f5aq7a0fnwh5hivdhn2p1wmhwgmz1052x10hfqjrah",
        "type": "tarball",
        "url": "https://github.com/mozilla/nixpkgs-mozilla/archive/80627b282705101e7b38e19ca6e8df105031b072.tar.gz",
        "url_template": "https://github.com/<owner>/<repo>/archive/<rev>.tar.gz"
    }
}<|MERGE_RESOLUTION|>--- conflicted
+++ resolved
@@ -53,17 +53,10 @@
         "homepage": "https://github.com/NixOS/nixpkgs",
         "owner": "NixOS",
         "repo": "nixpkgs",
-<<<<<<< HEAD
         "rev": "1a482feca5f9e9b28804774723868d6e70c2140c",
         "sha256": "1f24wxb0l4yc90myrs4qksw3bjyp5y650b3i9cavp5jvlyklkhyz",
         "type": "tarball",
         "url": "https://github.com/NixOS/nixpkgs/archive/1a482feca5f9e9b28804774723868d6e70c2140c.tar.gz",
-=======
-        "rev": "093268502280540a7f5bf1e2a6330a598ba3b7d0",
-        "sha256": "04bb9ng97y9anrc1khd99lsr7pf55x7scij8c5v2dzrikaxshi12",
-        "type": "tarball",
-        "url": "https://github.com/NixOS/nixpkgs/archive/093268502280540a7f5bf1e2a6330a598ba3b7d0.tar.gz",
->>>>>>> aecf359d
         "url_template": "https://github.com/<owner>/<repo>/archive/<rev>.tar.gz"
     },
     "nixpkgs-mozilla": {
