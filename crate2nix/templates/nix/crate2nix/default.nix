--- conflicted
+++ resolved
@@ -309,14 +309,9 @@
     , crateConfigs ? crates
     , buildRustCrateForPkgsFunc
     , runTests
-<<<<<<< HEAD
     , makeTargetSpec ? makeDefaultTargetSpec
-    } @ args:
-=======
-    , makeTarget ? makeDefaultTarget
     ,
     }@args:
->>>>>>> 8537c2d7
       assert (builtins.isAttrs crateConfigs);
       assert (builtins.isString packageId);
       assert (builtins.isList features);
@@ -324,44 +319,29 @@
       assert (builtins.isBool runTests);
       let
         rootPackageId = packageId;
-<<<<<<< HEAD
-        mergedFeatures = mergePackageFeatures
-          (
-            args // {
-              inherit rootPackageId;
-              target = stdenv.hostPlatform.rust.rustcTarget;
-              targetSpec = makeTargetSpec stdenv.hostPlatform // { test = runTests; };
-            }
-          );
-=======
         mergedFeatures = mergePackageFeatures (
           args
           // {
             inherit rootPackageId;
-            target = makeTarget stdenv.hostPlatform // {
+            target = stdenv.hostPlatform.rust.rustcTarget;
+            targetSpec = makeTargetSpec stdenv.hostPlatform // {
               test = runTests;
             };
           }
         );
->>>>>>> 8537c2d7
         # Memoize built packages so that reappearing packages are only built once.
         builtByPackageIdByPkgs = mkBuiltByPackageIdByPkgs pkgs;
         mkBuiltByPackageIdByPkgs =
           pkgs:
           let
             self = {
-<<<<<<< HEAD
-              crates = lib.mapAttrs (packageId: value: buildByPackageIdForPkgsImpl self pkgs packageId) crateConfigs;
-              target = pkgs.stdenv.hostPlatform.rust.rustcTarget;
-              targetSpec = makeTargetSpec pkgs.stdenv.hostPlatform;
-=======
               crates = lib.mapAttrs
                 (
                   packageId: value: buildByPackageIdForPkgsImpl self pkgs packageId
                 )
                 crateConfigs;
-              target = makeTarget stdenv.hostPlatform;
->>>>>>> 8537c2d7
+              target = pkgs.stdenv.hostPlatform.rust.rustcTarget;
+              targetSpec = makeTargetSpec pkgs.stdenv.hostPlatform;
               build = mkBuiltByPackageIdByPkgs pkgs.buildPackages;
             };
           in
@@ -371,35 +351,6 @@
           let
             features = mergedFeatures."${packageId}" or [ ];
             crateConfig' = crateConfigs."${packageId}";
-<<<<<<< HEAD
-            crateConfig =
-              builtins.removeAttrs crateConfig' [ "resolvedDefaultFeatures" "devDependencies" ];
-            devDependencies =
-              lib.optionals
-                (runTests && packageId == rootPackageId)
-                (crateConfig'.devDependencies or [ ]);
-            dependencies =
-              dependencyDerivations {
-                inherit features;
-                inherit (self) target targetSpec;
-                buildByPackageId = depPackageId:
-                  # proc_macro crates must be compiled for the build architecture
-                  if crateConfigs.${depPackageId}.procMacro or false
-                  then self.build.crates.${depPackageId}
-                  else self.crates.${depPackageId};
-                dependencies =
-                  (crateConfig.dependencies or [ ])
-                  ++ devDependencies;
-              };
-            buildDependencies =
-              dependencyDerivations {
-                inherit features;
-                inherit (self.build) target targetSpec;
-                buildByPackageId = depPackageId:
-                  self.build.crates.${depPackageId};
-                dependencies = crateConfig.buildDependencies or [ ];
-              };
-=======
             crateConfig = builtins.removeAttrs crateConfig' [
               "resolvedDefaultFeatures"
               "devDependencies"
@@ -409,7 +360,7 @@
             );
             dependencies = dependencyDerivations {
               inherit features;
-              inherit (self) target;
+              inherit (self) target targetSpec;
               buildByPackageId =
                 depPackageId:
                 # proc_macro crates must be compiled for the build architecture
@@ -421,11 +372,10 @@
             };
             buildDependencies = dependencyDerivations {
               inherit features;
-              inherit (self.build) target;
+              inherit (self.build) target targetSpec;
               buildByPackageId = depPackageId: self.build.crates.${depPackageId};
               dependencies = crateConfig.buildDependencies or [ ];
             };
->>>>>>> 8537c2d7
             dependenciesWithRenames =
               let
                 buildDeps = filterEnabledDependencies {
@@ -497,11 +447,8 @@
     , features
     , dependencies
     , target
-<<<<<<< HEAD
     , targetSpec
-=======
     ,
->>>>>>> 8537c2d7
     }:
       assert (builtins.isList features);
       assert (builtins.isList dependencies);
@@ -518,45 +465,6 @@
     Returns a sanitized version of val with all values substituted that cannot
     be serialized as JSON.
   */
-<<<<<<< HEAD
-  sanitizeForJson = val:
-    if builtins.isAttrs val
-    then lib.mapAttrs (n: sanitizeForJson) val
-    else if builtins.isList val
-    then builtins.map sanitizeForJson val
-    else if builtins.isFunction val
-    then "function"
-    else val;
-
-  /* Returns various tools to debug a crate. */
-  debugCrate = { packageId, target ? stdenv.hostPlatform.rust.rustcTarget, targetSpec ? makeDefaultTargetSpec stdenv.hostPlatform }:
-    assert (builtins.isString packageId);
-    let
-      debug = rec {
-        # The built tree as passed to buildRustCrate.
-        buildTree = buildRustCrateWithFeatures {
-          buildRustCrateForPkgsFunc = _: lib.id;
-          inherit packageId;
-        };
-        sanitizedBuildTree = sanitizeForJson buildTree;
-        dependencyTree = sanitizeForJson
-          (
-            buildRustCrateWithFeatures {
-              buildRustCrateForPkgsFunc = _: crate: {
-                "01_crateName" = crate.crateName or false;
-                "02_features" = crate.features or [ ];
-                "03_dependencies" = crate.dependencies or [ ];
-              };
-              inherit packageId;
-            }
-          );
-        mergedPackageFeatures = mergePackageFeatures {
-          features = rootFeatures;
-          inherit packageId target targetSpec;
-        };
-        diffedDefaultPackageFeatures = diffDefaultPackageFeatures {
-          inherit packageId target targetSpec;
-=======
   sanitizeForJson =
     val:
     if builtins.isAttrs val then
@@ -571,7 +479,8 @@
   # Returns various tools to debug a crate.
   debugCrate =
     { packageId
-    , target ? makeDefaultTarget stdenv.hostPlatform
+    , target ? stdenv.hostPlatform.rust.rustcTarget
+    , targetSpec ? makeDefaultTargetSpec stdenv.hostPlatform
     ,
     }:
       assert (builtins.isString packageId);
@@ -593,12 +502,11 @@
           });
           mergedPackageFeatures = mergePackageFeatures {
             features = rootFeatures;
-            inherit packageId target;
+            inherit packageId target targetSpec;
           };
           diffedDefaultPackageFeatures = diffDefaultPackageFeatures {
-            inherit packageId target;
+            inherit packageId target targetSpec;
           };
->>>>>>> 8537c2d7
         };
       in
       {
@@ -615,26 +523,16 @@
     { crateConfigs ? crates
     , packageId
     , target
-<<<<<<< HEAD
     , targetSpec
-=======
     ,
->>>>>>> 8537c2d7
     }:
       assert (builtins.isAttrs crateConfigs);
       let
         prefixValues = prefix: lib.mapAttrs (n: v: { "${prefix}" = v; });
-<<<<<<< HEAD
-        mergedFeatures =
-          prefixValues
-            "crate2nix"
-            (mergePackageFeatures { inherit crateConfigs packageId target targetSpec; features = [ "default" ]; });
-=======
         mergedFeatures = prefixValues "crate2nix" (mergePackageFeatures {
-          inherit crateConfigs packageId target;
+          inherit crateConfigs packageId target targetSpec;
           features = [ "default" ];
         });
->>>>>>> 8537c2d7
         configs = prefixValues "cargo" crateConfigs;
         combined = lib.foldAttrs (a: b: a // b) { } [
           mergedFeatures
@@ -673,14 +571,9 @@
     , dependencyPath ? [ crates.${packageId}.crateName ]
     , featuresByPackageId ? { }
     , target
-<<<<<<< HEAD
     , targetSpec
-      # Adds devDependencies to the crate with rootPackageId.
-    , runTests ? false
-=======
     , # Adds devDependencies to the crate with rootPackageId.
       runTests ? false
->>>>>>> 8537c2d7
     , ...
     }@args:
       assert (builtins.isAttrs crateConfigs);
@@ -701,35 +594,6 @@
             inherit (dependency) packageId;
             features = dependencyFeatures enabledFeatures dependency;
           in
-<<<<<<< HEAD
-          { inherit packageId features; };
-        resolveDependencies = cache: path: dependencies:
-          assert (builtins.isAttrs cache);
-          assert (builtins.isList dependencies);
-          let
-            enabledDependencies = filterEnabledDependencies {
-              inherit dependencies target targetSpec;
-              features = enabledFeatures;
-            };
-            directDependencies = map depWithResolvedFeatures enabledDependencies;
-            foldOverCache = op: lib.foldl op cache directDependencies;
-          in
-          foldOverCache
-            (
-              cache: { packageId, features }:
-                let
-                  cacheFeatures = cache.${packageId} or [ ];
-                  combinedFeatures = sortedUnique (cacheFeatures ++ features);
-                in
-                if cache ? ${packageId} && cache.${packageId} == combinedFeatures
-                then cache
-                else
-                  mergePackageFeatures {
-                    features = combinedFeatures;
-                    featuresByPackageId = cache;
-                    inherit crateConfigs packageId target targetSpec runTests rootPackageId;
-                  }
-=======
           {
             inherit packageId features;
           };
@@ -739,7 +603,7 @@
             assert (builtins.isList dependencies);
             let
               enabledDependencies = filterEnabledDependencies {
-                inherit dependencies target;
+                inherit dependencies target targetSpec;
                 features = enabledFeatures;
               };
               directDependencies = map depWithResolvedFeatures enabledDependencies;
@@ -762,11 +626,11 @@
                     crateConfigs
                     packageId
                     target
+                    targetSpec
                     runTests
                     rootPackageId
                     ;
                 }
->>>>>>> 8537c2d7
             );
         cacheWithSelf =
           let
@@ -787,35 +651,18 @@
       in
       cacheWithAll;
 
-<<<<<<< HEAD
-  /* Returns the enabled dependencies given the enabled features. */
-  filterEnabledDependencies = { dependencies, features, target, targetSpec }:
-    assert (builtins.isList dependencies);
-    assert (builtins.isList features);
-    assert (builtins.isString target);
-    assert (builtins.isAttrs targetSpec);
-
-    lib.filter
-      (
-        dep:
-        let
-          targetFunc = dep.target or (features: true);
-        in
-        targetFunc { inherit features target targetSpec; }
-        && (
-          !(dep.optional or false)
-          || builtins.any (doesFeatureEnableDependency dep) features
-=======
   # Returns the enabled dependencies given the enabled features.
   filterEnabledDependencies =
     { dependencies
     , features
     , target
+    , targetSpec
     ,
     }:
       assert (builtins.isList dependencies);
       assert (builtins.isList features);
-      assert (builtins.isAttrs target);
+      assert (builtins.isString target);
+      assert (builtins.isAttrs targetSpec);
 
       lib.filter
         (
@@ -823,9 +670,8 @@
           let
             targetFunc = dep.target or (features: true);
           in
-          targetFunc { inherit features target; }
+          targetFunc { inherit features target targetSpec; }
           && (!(dep.optional or false) || builtins.any (doesFeatureEnableDependency dep) features)
->>>>>>> 8537c2d7
         )
         dependencies;
 
