--- conflicted
+++ resolved
@@ -27,22 +27,12 @@
     fuchsia = true;
     test = false;
 
-<<<<<<< HEAD
-    # This doesn't appear to be officially documented anywhere yet.
-    # See https://github.com/rust-lang-nursery/rust-forge/issues/101.
-    os =
-      if platform.isDarwin
-      then "macos"
-      else platform.parsed.kernel.name;
-    arch = platform.parsed.cpu.name;
-=======
     /* We are choosing an arbitrary rust version to grab `lib` from,
       which is unfortunate, but `lib` has been version-agnostic the
       whole time so this is good enough for now.
     */
-    os = pkgs.rust.lib.toTargetOs stdenv.hostPlatform;
-    arch = pkgs.rust.lib.toTargetArch stdenv.hostPlatform;
->>>>>>> 6585c926
+    os = pkgs.rust.lib.toTargetOs platform;
+    arch = pkgs.rust.lib.toTargetArch platform;
     family = "unix";
     env = "gnu";
     endian =
